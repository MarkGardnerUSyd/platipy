FROM ubuntu:18.04

<<<<<<< HEAD
RUN apt-get update; apt-get install -y python3.6-dev python3-pip redis-server libgl1-mesa-glx libsm6 libxext6 libxrender-dev build-essential git

WORKDIR /home/service

RUN ln -s /usr/bin/python3 /usr/bin/python
RUN ln -s /usr/bin/pip3 /usr/bin/pip

COPY requirements.txt requirements.txt
RUN pip install -r requirements.txt

COPY requirements-dev.txt requirements-dev.txt
RUN pip install -r requirements-dev.txt
=======
RUN apt-get update; apt-get install -y python3.6-dev python3-pip redis-server libgl1-mesa-glx libsm6 libxext6 libxrender-dev git

WORKDIR /home/service

COPY requirements.txt requirements.txt
RUN pip3 install -r requirements.txt

COPY requirements-dev.txt requirements-dev.txt
RUN pip3 install -r requirements-dev.txt
>>>>>>> 3ac5103f

COPY . impit

COPY entrypoint.sh /entrypoint.sh

RUN chmod +x /entrypoint.sh

ENV PYTHONPATH "/workspaces"

ENV LANG C.UTF-8
ENV LC_ALL C.UTF-8

ENV WORK C.UTF-8

ARG dicom_listen_port=7777

ENV DICOM_LISTEN_PORT ${dicom_listen_port}
ENV DICOM_LISTEN_AET IMPIT_SERVICE

RUN printf '#!/bin/bash\npython3 -m impit.framework.manage $@\n' > /usr/bin/manage && chmod +x /usr/bin/manage

EXPOSE 8000
EXPOSE ${dicom_listen_port}

ENV WORK /data
RUN mkdir /logs /data && chmod 0777 /logs /data

ENTRYPOINT ["/entrypoint.sh"]

CMD [ "manage" ]<|MERGE_RESOLUTION|>--- conflicted
+++ resolved
@@ -1,19 +1,5 @@
 FROM ubuntu:18.04
 
-<<<<<<< HEAD
-RUN apt-get update; apt-get install -y python3.6-dev python3-pip redis-server libgl1-mesa-glx libsm6 libxext6 libxrender-dev build-essential git
-
-WORKDIR /home/service
-
-RUN ln -s /usr/bin/python3 /usr/bin/python
-RUN ln -s /usr/bin/pip3 /usr/bin/pip
-
-COPY requirements.txt requirements.txt
-RUN pip install -r requirements.txt
-
-COPY requirements-dev.txt requirements-dev.txt
-RUN pip install -r requirements-dev.txt
-=======
 RUN apt-get update; apt-get install -y python3.6-dev python3-pip redis-server libgl1-mesa-glx libsm6 libxext6 libxrender-dev git
 
 WORKDIR /home/service
@@ -23,7 +9,6 @@
 
 COPY requirements-dev.txt requirements-dev.txt
 RUN pip3 install -r requirements-dev.txt
->>>>>>> 3ac5103f
 
 COPY . impit
 
