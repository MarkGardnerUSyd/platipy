--- conflicted
+++ resolved
@@ -4,16 +4,12 @@
 Rob Finnegan
 """
 import os
-<<<<<<< HEAD
-=======
-import datetime
->>>>>>> fe7a8db9
 
 import SimpleITK as sitk
 from loguru import logger
 # import pydicom
-
-<<<<<<< HEAD
+import numpy as np
+
 # Need include celery here to be able to from Docker container
 #pylint: disable=unused-import
 from impit.framework import (
@@ -21,9 +17,6 @@
     DataObject,
     celery
  )
-=======
-from impit.framework import app, DataObject
->>>>>>> fe7a8db9
 
 # from impit.dicom.nifti_to_rtstruct.convert import convert_nifti
 from impit.segmentation.atlas.registration import (
@@ -35,7 +28,6 @@
 
 from impit.segmentation.atlas.label import (
     compute_weight_map,
-<<<<<<< HEAD
     combine_labels,
     process_probability_image,
 )
@@ -46,29 +38,14 @@
     AutoLungSegment,
     CropImage,
     vesselSplineGeneration,
-=======
-    combine_labels
-)
-
-from .cardiac import (
-    AutoLungSegment,
-    CropImage,
-    IAR,
-    vesselSplineGeneration,
-    processProbabilityImage,
->>>>>>> fe7a8db9
 )
 
 
 CARDIAC_SETTINGS_DEFAULTS = {
     "outputFormat": "Auto_{0}.nii.gz",
     "atlasSettings": {
-<<<<<<< HEAD
         # "atlasIdList": ["11", "12", "13", "14"],
         "atlasIdList": ['08','13','17','33','12','16','22','27','35'],
-=======
-        "atlasIdList": ["08", "11", "12", "13", "14"],
->>>>>>> fe7a8db9
         "atlasStructures": ["WHOLEHEART", "LANTDESCARTERY"],
         # For development, run: 'export ATLAS_PATH=/atlas/path'
         "atlasPath": os.environ["ATLAS_PATH"],
@@ -84,13 +61,8 @@
     "rigidSettings": {
         "initialReg": "Affine",
         "options": {
-<<<<<<< HEAD
             "shrinkFactors": [8, 2, 1],
             "smoothSigmas": [8, 2, 1],
-=======
-            "shrinkFactors": [8, 4, 2, 1],
-            "smoothSigmas": [8, 4, 1, 0],
->>>>>>> fe7a8db9
             "samplingRate": 0.25,
             "finalInterp": sitk.sitkBSpline,
         },
@@ -98,13 +70,8 @@
         "guideStructure": False,
     },
     "deformableSettings": {
-<<<<<<< HEAD
         "resolutionStaging": [4, 2, 1],
         "iterationStaging": [50, 25, 25],
-=======
-        "resolutionStaging": [16, 4, 2, 1],
-        "iterationStaging": [20, 10, 10, 10],
->>>>>>> fe7a8db9
         "ncores": 8,
         "trace": True,
     },
@@ -115,12 +82,8 @@
         "zScoreStatistic": "MAD",
         "outlierMethod": "IQR",
         "outlierFactor": 1.5,
-<<<<<<< HEAD
         "minBestAtlases": 3,
         "project_on_sphere":False,
-=======
-        "minBestAtlases": 4,
->>>>>>> fe7a8db9
     },
     "labelFusionSettings": {"voteType": "local", "optimalThreshold": {"WHOLEHEART": 0.44}},
     "vesselSpliningSettings": {
@@ -197,143 +160,56 @@
                     )
                 )
 
-<<<<<<< HEAD
-    """
-    Step 1 - Automatic cropping using a translation transform
-    - Registration of atlas images (maximum 5)
-    - Potential expansion of the bounding box to ensure entire volume of interest is enclosed
-    - Target image is cropped
-    """
-    # Settings
-    quick_reg_settings = {"shrinkFactors": [8, 2],
-                          "smoothSigmas": [8, 2],
-                          "samplingRate": 0.2
-                         }
-
-    registered_crop_images = []
-
-    for atlas_id in atlas_id_list[:max([5, len(atlas_id_list)])]:
-        # Register the atlases
-        atlas_set[atlas_id]["RIR"] = {}
-        atlas_image = atlas_set[atlas_id]["Original"]["CT Image"]
-
-        reg_image, crop_tfm = initial_registration(
-            img,
-            atlas_image,
-            moving_structure=False,
-            fixed_structure=False,
-            options=quick_reg_settings,
-            trace=False,
-            reg_method="Rigid",
-        )
-
-        registered_crop_images.append(reg_image)
-
-    combined_image_extent = (sum(registered_crop_images) > 0)
-
-    shape_filter = sitk.LabelShapeStatisticsImageFilter()
-    shape_filter.Execute(combined_image_extent)
-    bounding_box = np.array(shape_filter.GetBoundingBox(1))
-
-    expansion = settings["autoCropSettings"]["expansion"]
-    expansion_array = expansion*np.array(img.GetSpacing())
-
-    # Avoid starting outside the image
-    crop_box_index = np.max([bounding_box[:3]-expansion_array, np.array([0,0,0])], axis=0)
-
-    # Avoid ending outside the image
-    crop_box_size = np.min([np.array(image.GetSize())-crop_box_index,  bounding_box[3:]+2*expansion_array], axis=0)
-
-    crop_box_size = [int(i) for i in crop_box_size]
-    crop_box_index = [int(i) for i in crop_box_index]
-
-    img_crop = sitk.RegionOfInterest(img, size=crop_box_size, index=crop_box_index)
-
-    """
-    Step 2 - Rigid registration of target images
-    - Individual atlas images are registered to the target
-    - The transformation is used to propagate the labels onto the target
-    """
-    initial_reg = settings["rigidSettings"]["initialReg"]
-    rigid_options = settings["rigidSettings"]["options"]
-    trace = settings["rigidSettings"]["trace"]
-    guide_structure = settings["rigidSettings"]["guideStructure"]
-
-    for atlas_id in atlas_id_list:
-        # Register the atlases
-        atlas_set[atlas_id]["RIR"] = {}
-        atlas_image = atlas_set[atlas_id]["Original"]["CT Image"]
-
-        if guide_structure:
-            atlas_struct = atlas_set[atlas_id]["Original"][guide_structure]
-        else:
-            atlas_struct = False
-
-        rigid_image, initial_tfm = initial_registration(
-            img_crop,
-            atlas_image,
-            moving_structure=atlas_struct,
-            options=rigid_options,
-            trace=trace,
-            reg_method=initial_reg,
-        )
-
-        # Save in the atlas dict
-        atlas_set[atlas_id]["RIR"]["CT Image"] = rigid_image
-        atlas_set[atlas_id]["RIR"]["Transform"] = initial_tfm
-
-        # sitk.WriteImage(rigidImage, f'./RR_{atlas_id}.nii.gz')
-
-        for struct in atlas_structures:
-            input_struct = atlas_set[atlas_id]["Original"][struct]
-            atlas_set[atlas_id]["RIR"][struct] = transform_propagation(
-                img_crop, input_struct, initial_tfm, structure=True, interp=sitk.sitkLinear
+        """
+        Step 1 - Automatic cropping using a translation transform
+        - Registration of atlas images (maximum 5)
+        - Potential expansion of the bounding box to ensure entire volume of interest is enclosed
+        - Target image is cropped
+        """
+        # Settings
+        quick_reg_settings = {"shrinkFactors": [8, 2],
+                            "smoothSigmas": [8, 2],
+                            "samplingRate": 0.2
+                            }
+
+        registered_crop_images = []
+
+        for atlas_id in atlas_id_list[:max([5, len(atlas_id_list)])]:
+            # Register the atlases
+            atlas_set[atlas_id]["RIR"] = {}
+            atlas_image = atlas_set[atlas_id]["Original"]["CT Image"]
+
+            reg_image, crop_tfm = initial_registration(
+                img,
+                atlas_image,
+                moving_structure=False,
+                fixed_structure=False,
+                options=quick_reg_settings,
+                trace=False,
+                reg_method="Rigid",
             )
-=======
-        """
-        Step 1 - Automatic cropping using the lung volume
-        - Airways are segmented
-        - A bounding box is defined
-        - Potential expansion of the bounding box to ensure entire heart volume is enclosed
-        - Target image is cropped
-        """
-        # Settings
-        sagittal_expansion = settings["lungMaskSettings"]["sagittalExpansion"]
-        coronal_expansion = settings["lungMaskSettings"]["coronalExpansion"]
-        axial_expansion = settings["lungMaskSettings"]["axialExpansion"]
-
-        lower_normalised_threshold = settings["lungMaskSettings"]["lowerNormalisedThreshold"]
-        upper_normalised_threshold = settings["lungMaskSettings"]["upperNormalisedThreshold"]
-        voxel_count_threshold = settings["lungMaskSettings"]["voxelCountThreshold"]
-
-        # Get the bounding box containing the lungs
-        lung_bounding_box, lung_mask_original = AutoLungSegment(
-            img,
-            l=lower_normalised_threshold,
-            u=upper_normalised_threshold,
-            NPthresh=voxel_count_threshold,
-        )
-
-        # Add an optional expansion
-        sag0 = max([lung_bounding_box[0] - sagittal_expansion, 0])
-        cor0 = max([lung_bounding_box[1] - coronal_expansion, 0])
-        ax0 = max([lung_bounding_box[2] - axial_expansion, 0])
-
-        sag_d = min([lung_bounding_box[3] + sagittal_expansion, img.GetSize()[0] - sag0])
-        cor_d = min([lung_bounding_box[4] + coronal_expansion, img.GetSize()[1] - cor0])
-        ax_d = min([lung_bounding_box[5] + axial_expansion, img.GetSize()[2] - ax0])
-
-        crop_box = (sag0, cor0, ax0, sag_d, cor_d, ax_d)
-
-        # Crop the image down
-        img_crop = CropImage(img, crop_box)
-
-        # Crop the lung mask - it may be used for structure guided registration
-        lung_mask = CropImage(lung_mask_original, crop_box)
-
-        # TODO: We should check here that the lung segmentation has worked, otherwise we need
-        # another option!
-        # For example, translation registration with a pre-cropped image
+
+            registered_crop_images.append(reg_image)
+
+        combined_image_extent = (sum(registered_crop_images) > 0)
+
+        shape_filter = sitk.LabelShapeStatisticsImageFilter()
+        shape_filter.Execute(combined_image_extent)
+        bounding_box = np.array(shape_filter.GetBoundingBox(1))
+
+        expansion = settings["autoCropSettings"]["expansion"]
+        expansion_array = expansion*np.array(img.GetSpacing())
+
+        # Avoid starting outside the image
+        crop_box_index = np.max([bounding_box[:3]-expansion_array, np.array([0,0,0])], axis=0)
+
+        # Avoid ending outside the image
+        crop_box_size = np.min([np.array(img.GetSize())-crop_box_index,  bounding_box[3:]+2*expansion_array], axis=0)
+
+        crop_box_size = [int(i) for i in crop_box_size]
+        crop_box_index = [int(i) for i in crop_box_index]
+
+        img_crop = sitk.RegionOfInterest(img, size=crop_box_size, index=crop_box_index)
 
         """
         Step 2 - Rigid registration of target images
@@ -375,182 +251,150 @@
                 atlas_set[atlas_id]["RIR"][struct] = transform_propagation(
                     img_crop, input_struct, initial_tfm, structure=True, interp=sitk.sitkLinear
                 )
->>>>>>> fe7a8db9
-
-        """
-        Step 3 - Deformable image registration
-        - Using Fast Symmetric Diffeomorphic Demons
-        """
-        # Settings
-        resolution_staging = settings["deformableSettings"]["resolutionStaging"]
-        iteration_staging = settings["deformableSettings"]["iterationStaging"]
-        ncores = settings["deformableSettings"]["ncores"]
-        trace = settings["deformableSettings"]["trace"]
-
-        for atlas_id in atlas_id_list:
-            # Register the atlases
-            atlas_set[atlas_id]["DIR"] = {}
-            atlas_image = atlas_set[atlas_id]["RIR"]["CT Image"]
-            deform_image, deform_field = fast_symmetric_forces_demons_registration(
+
+            """
+            Step 3 - Deformable image registration
+            - Using Fast Symmetric Diffeomorphic Demons
+            """
+            # Settings
+            resolution_staging = settings["deformableSettings"]["resolutionStaging"]
+            iteration_staging = settings["deformableSettings"]["iterationStaging"]
+            ncores = settings["deformableSettings"]["ncores"]
+            trace = settings["deformableSettings"]["trace"]
+
+            for atlas_id in atlas_id_list:
+                # Register the atlases
+                atlas_set[atlas_id]["DIR"] = {}
+                atlas_image = atlas_set[atlas_id]["RIR"]["CT Image"]
+                deform_image, deform_field = fast_symmetric_forces_demons_registration(
+                    img_crop,
+                    atlas_image,
+                    resolution_staging=resolution_staging,
+                    iteration_staging=iteration_staging,
+                    ncores=ncores,
+                    trace=trace,
+                )
+
+                # Save in the atlas dict
+                atlas_set[atlas_id]["DIR"]["CT Image"] = deform_image
+                atlas_set[atlas_id]["DIR"]["Transform"] = deform_field
+
+                # sitk.WriteImage(deformImage, f'./DIR_{atlas_id}.nii.gz')
+
+                for struct in atlas_structures:
+                    input_struct = atlas_set[atlas_id]["RIR"][struct]
+                    atlas_set[atlas_id]["DIR"][struct] = apply_field(
+                        input_struct, deform_field, structure=True, interp=sitk.sitkLinear
+                    )
+
+            """
+            Step 4 - Iterative atlas removal
+            - This is an automatic process that will attempt to remove inconsistent atlases from the entire set
+
+            """
+            # Compute weight maps
+            # Here we use simple GWV as this minises the potentially negative influence of mis-registered atlases
+            for atlas_id in atlas_id_list:
+                atlas_image = atlas_set[atlas_id]["DIR"]["CT Image"]
+                weight_map = compute_weight_map(img_crop, atlas_image, vote_type='global')
+                atlas_set[atlas_id]["DIR"]["Weight Map"] = weight_map
+
+            reference_structure = settings["IARSettings"]["referenceStructure"]
+            smooth_distance_maps = settings["IARSettings"]["smoothDistanceMaps"]
+            smooth_sigma = settings["IARSettings"]["smoothSigma"]
+            z_score_statistic = settings["IARSettings"]["zScoreStatistic"]
+            outlier_method = settings["IARSettings"]["outlierMethod"]
+            outlier_factor = settings["IARSettings"]["outlierFactor"]
+            min_best_atlases = settings["IARSettings"]["minBestAtlases"]
+            project_on_sphere = settings["IARSettings"]["project_on_sphere"]
+
+            atlas_set = run_iar(
+                atlas_set=atlas_set,
+                structure_name=reference_structure,
+                smooth_maps=smooth_distance_maps,
+                smooth_sigma=smooth_sigma,
+                z_score=z_score_statistic,
+                outlier_method=outlier_method,
+                min_best_atlases=min_best_atlases,
+                n_factor=outlier_factor,
+                iteration=0,
+                single_step=False,
+                project_on_sphere=project_on_sphere
+            )
+
+            """
+            Step 4 - Vessel Splining
+
+            """
+
+            vessel_name_list = settings["vesselSpliningSettings"]["vesselNameList"]
+            vessel_radius_mm = settings["vesselSpliningSettings"]["vesselRadius_mm"]
+            splining_direction = settings["vesselSpliningSettings"]["spliningDirection"]
+            stop_condition = settings["vesselSpliningSettings"]["stopCondition"]
+            stop_condition_value = settings["vesselSpliningSettings"]["stopConditionValue"]
+
+            segmented_vessel_dict = vesselSplineGeneration(
                 img_crop,
-                atlas_image,
-                resolution_staging=resolution_staging,
-                iteration_staging=iteration_staging,
-                ncores=ncores,
-                trace=trace,
+                atlas_set,
+                vessel_name_list,
+                vessel_radius_mm,
+                stop_condition,
+                stop_condition_value,
+                splining_direction,
             )
 
-            # Save in the atlas dict
-            atlas_set[atlas_id]["DIR"]["CT Image"] = deform_image
-            atlas_set[atlas_id]["DIR"]["Transform"] = deform_field
-
-            # sitk.WriteImage(deformImage, f'./DIR_{atlas_id}.nii.gz')
-
-            for struct in atlas_structures:
-                input_struct = atlas_set[atlas_id]["RIR"][struct]
-                atlas_set[atlas_id]["DIR"][struct] = apply_field(
-                    input_struct, deform_field, structure=True, interp=sitk.sitkLinear
-                )
-
-        """
-        Step 4 - Iterative atlas removal
-        - This is an automatic process that will attempt to remove inconsistent atlases from the entire set
-
-        """
-<<<<<<< HEAD
-        # Compute weight maps
-        # Here we use simple GWV as this minises the potentially negative influence of mis-registered atlases
-        for atlas_id in atlas_id_list:
-            atlas_image = atlas_set[atlas_id]["DIR"]["CT Image"]
-            weight_map = compute_weight_map(img_crop, atlas_image, vote_type='global')
-=======
-
-        # Compute weight maps
-        for atlas_id in atlas_id_list:
-            atlas_image = atlas_set[atlas_id]["DIR"]["CT Image"]
-            weight_map = compute_weight_map(img_crop, atlas_image)
->>>>>>> fe7a8db9
-            atlas_set[atlas_id]["DIR"]["Weight Map"] = weight_map
-
-        reference_structure = settings["IARSettings"]["referenceStructure"]
-        smooth_distance_maps = settings["IARSettings"]["smoothDistanceMaps"]
-        smooth_sigma = settings["IARSettings"]["smoothSigma"]
-        z_score_statistic = settings["IARSettings"]["zScoreStatistic"]
-        outlier_method = settings["IARSettings"]["outlierMethod"]
-        outlier_factor = settings["IARSettings"]["outlierFactor"]
-        min_best_atlases = settings["IARSettings"]["minBestAtlases"]
-<<<<<<< HEAD
-        project_on_sphere = settings["IARSettings"]["project_on_sphere"]
-
-        atlas_set = run_iar(
-            atlas_set=atlas_set,
-            structure_name=reference_structure,
-            smooth_maps=smooth_distance_maps,
-            smooth_sigma=smooth_sigma,
-            z_score=z_score_statistic,
-            outlier_method=outlier_method,
-            min_best_atlases=min_best_atlases,
-            n_factor=outlier_factor,
-            iteration=0,
-            single_step=False,
-            project_on_sphere=project_on_sphere
-=======
-
-        atlas_set = IAR(
-            atlasSet=atlas_set,
-            structureName=reference_structure,
-            smoothMaps=smooth_distance_maps,
-            smoothSigma=smooth_sigma,
-            zScore=z_score_statistic,
-            outlierMethod=outlier_method,
-            minBestAtlases=min_best_atlases,
-            N_factor=outlier_factor,
-            logFile="IAR_{0}.log".format(datetime.datetime.now()),
-            debug=False,
-            iteration=0,
-            singleStep=False,
->>>>>>> fe7a8db9
-        )
-
-        """
-        Step 4 - Vessel Splining
-
-        """
-
-        vessel_name_list = settings["vesselSpliningSettings"]["vesselNameList"]
-        vessel_radius_mm = settings["vesselSpliningSettings"]["vesselRadius_mm"]
-        splining_direction = settings["vesselSpliningSettings"]["spliningDirection"]
-        stop_condition = settings["vesselSpliningSettings"]["stopCondition"]
-        stop_condition_value = settings["vesselSpliningSettings"]["stopConditionValue"]
-
-        segmented_vessel_dict = vesselSplineGeneration(
-            atlas_set,
-            vessel_name_list,
-            vesselRadiusDict=vessel_radius_mm,
-            stopConditionTypeDict=stop_condition,
-            stopConditionValueDict=stop_condition_value,
-            scanDirectionDict=splining_direction,
-        )
-
-        """
-        Step 5 - Label Fusion
-        """
-<<<<<<< HEAD
-        # Compute weight maps
-        # Here we use local weighted fusion
-        for atlas_id in list(atlas_set.keys()):
-            atlas_image = atlas_set[atlas_id]["DIR"]["CT Image"]
-            weight_map = compute_weight_map(img_crop, atlas_image)
-            atlas_set[atlas_id]["DIR"]["Weight Map"] = weight_map
-
-=======
->>>>>>> fe7a8db9
-        combined_label_dict = combine_labels(atlas_set, atlas_structures)
-
-        """
-        Step 6 - Paste the cropped structure into the original image space
-        """
-
-        output_format = settings["outputFormat"]
-
-        template_im = sitk.Cast((img * 0), sitk.sitkUInt8)
-
-        vote_structures = settings["labelFusionSettings"]["optimalThreshold"].keys()
-
-        for structure_name in vote_structures:
-            optimal_threshold = settings["labelFusionSettings"]["optimalThreshold"][structure_name]
-<<<<<<< HEAD
-            binary_struct = process_probability_image(
-=======
-            binary_struct = processProbabilityImage(
->>>>>>> fe7a8db9
-                combined_label_dict[structure_name], optimal_threshold
-            )
-            paste_img = sitk.Paste(
-                template_im, binary_struct, binary_struct.GetSize(), (0, 0, 0), (sag0, cor0, ax0)
-            )
-
-            # Write the mask to a file in the working_dir
-            mask_file = os.path.join(working_dir, output_format.format(structure_name))
-            sitk.WriteImage(paste_img, mask_file)
-
-            # Create the output Data Object and add it to the list of output_objects
-            output_data_object = DataObject(type="FILE", path=mask_file, parent=data_object)
-            output_objects.append(output_data_object)
-
-        for structure_name in vessel_name_list:
-            binary_struct = segmented_vessel_dict[structure_name]
-            paste_img = sitk.Paste(
-                template_im, binary_struct, binary_struct.GetSize(), (0, 0, 0), (sag0, cor0, ax0)
-            )
-
-            # Write the mask to a file in the working_dir
-            mask_file = os.path.join(working_dir, output_format.format(structure_name))
-            sitk.WriteImage(paste_img, mask_file)
-
-            # Create the output Data Object and add it to the list of output_objects
-            output_data_object = DataObject(type="FILE", path=mask_file, parent=data_object)
-            output_objects.append(output_data_object)
+            """
+            Step 5 - Label Fusion
+            """
+            # Compute weight maps
+            # Here we use local weighted fusion
+            for atlas_id in list(atlas_set.keys()):
+                atlas_image = atlas_set[atlas_id]["DIR"]["CT Image"]
+                weight_map = compute_weight_map(img_crop, atlas_image)
+                atlas_set[atlas_id]["DIR"]["Weight Map"] = weight_map
+
+            combined_label_dict = combine_labels(atlas_set, atlas_structures)
+
+            """
+            Step 6 - Paste the cropped structure into the original image space
+            """
+
+            output_format = settings["outputFormat"]
+
+            template_im = sitk.Cast((img * 0), sitk.sitkUInt8)
+
+            vote_structures = settings["labelFusionSettings"]["optimalThreshold"].keys()
+
+            for structure_name in vote_structures:
+                optimal_threshold = settings["labelFusionSettings"]["optimalThreshold"][structure_name]
+                binary_struct = process_probability_image(
+                    combined_label_dict[structure_name], optimal_threshold
+                )
+                paste_img = sitk.Paste(
+                    template_im, binary_struct, binary_struct.GetSize(), (0, 0, 0), crop_box_index
+                )
+
+                # Write the mask to a file in the working_dir
+                mask_file = os.path.join(working_dir, output_format.format(structure_name))
+                sitk.WriteImage(paste_img, mask_file)
+
+                # Create the output Data Object and add it to the list of output_objects
+                output_data_object = DataObject(type="FILE", path=mask_file, parent=data_object)
+                output_objects.append(output_data_object)
+
+            for structure_name in vessel_name_list:
+                binary_struct = segmented_vessel_dict[structure_name]
+                paste_img = sitk.Paste(
+                    template_im, binary_struct, binary_struct.GetSize(), (0, 0, 0), crop_box_index
+                )
+
+                # Write the mask to a file in the working_dir
+                mask_file = os.path.join(working_dir, output_format.format(structure_name))
+                sitk.WriteImage(paste_img, mask_file)
+
+                # Create the output Data Object and add it to the list of output_objects
+                output_data_object = DataObject(type="FILE", path=mask_file, parent=data_object)
+                output_objects.append(output_data_object)
 
         # If the input was a DICOM, then we can use it to generate an output RTStruct
         # if data_object.type == 'DICOM':
