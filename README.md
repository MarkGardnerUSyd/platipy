--- conflicted
+++ resolved
@@ -15,17 +15,10 @@
 
 ### Git
 
-<<<<<<< HEAD
-Create a branch off of **devel** while you make your changes or implement your new tool.
-Once complete, head to  [GitHub to create a pull 
-request](https://github.com/pyplati/platipy/compare) to merge your changes into the main
-development branch (**devel**).
-=======
 Create a branch off of **master** while you make your changes or implement your new tool.
 Once complete, head to  [GitHub to create a pull 
 request](https://github.com/pyplati/platipy/compare) to merge your changes into the main branch
 (**master**).
->>>>>>> 2640e13c
 
 ### Style Guide
 
