#!/usr/bin/env python

# Copyright 2020 University of New South Wales, University of Sydney, Ingham Institute

# Licensed under the Apache License, Version 2.0 (the "License");
# you may not use this file except in compliance with the License.
# You may obtain a copy of the License at

#     http://www.apache.org/licenses/LICENSE-2.0

# Unless required by applicable law or agreed to in writing, software
# distributed under the License is distributed on an "AS IS" BASIS,
# WITHOUT WARRANTIES OR CONDITIONS OF ANY KIND, either express or implied.
# See the License for the specific language governing permissions and
# limitations under the License.

import sys
import click

from loguru import logger

from platipy.dicom.dicom_directory_crawler.conversion_utils import process_dicom_directory

logger.remove()
logger.add(sys.stderr, level="DEBUG")


@click.command()
@click.option(
    "--input_dir",
    "-i",
    required=True,
    type=click.Path(),
    help="Input DICOM directory. This should be at the same level as the parent field "
    "(default=PatientName).",
)
@click.option(
    "--output_dir",
    "-o",
    default="./",
    required=False,
    type=click.Path(),
    help="Output directory. A folder structure will be created at this location.",
)
@click.option(
    "--sort_by", "-b", default="PatientName", help="DICOM tag to sort at the highest level."
)
@click.option(
    "--image_format",
    default="{parent_sorting_data}_{study_uid_index}_{Modality}_{image_desc}_{SeriesNumber}",
    help="Format for output images. There are three special options that can be used: "
    "parent_sorting_data (same as sort_by option), study_uid_index (a counter for distinct DICOM "
    "studies), image_desc (info from DICOM header, more nicely formatted). Additionally, any "
    "DICOM header tag can be used (e.g. Modality, SeriesNumber, AcquisitionData). Any DICOM "
    "header tag that doesn't exist will return a 0.",
)
@click.option(
    "--structure_format",
    default="{parent_sorting_data}_{study_uid_index}_{Modality}_{structure_name}",
<<<<<<< HEAD
    help="Format for output structures. Any of the options for images can be used, as well as: "
    "structure_name",
)
@click.option("--overwrite", is_flag=True, default=False, help="Overwrite files if they exist.")
=======
    help="Format for output structures. Any of the options for images can be used, as well as: structure_name"
    )
@click.option(
    "--dose_format",
    default="{parent_sorting_data}_{study_uid_index}_{DoseSummationType}",
    help="Format for output radiotherapy dose distributions."
    )
@click.option(
    "--overwrite",
    is_flag=True,
    default=False,
    help="Overwrite files if they exist."
    )
>>>>>>> 7da26964
@click.option(
    "--file_suffix", default=".nii.gz", help="Output file suffix. Defines the file type."
)
@click.option(
    "--short_description",
    "-s",
    is_flag=True,
    default=False,
<<<<<<< HEAD
    help="Use less verbose descriptions for DICOM images.",
)
def click_command(
    input_dir,
    output_dir,
    sort_by,
    image_format,
    structure_format,
    overwrite,
    file_suffix,
    short_description,
):
=======
    help="Use less verbose descriptions for DICOM images."
    )
def click_command(input_dir, output_dir, sort_by, image_format, structure_format, dose_format, overwrite, file_suffix, short_description):
>>>>>>> 7da26964
    """
    DICOM DIRECTORY CRAWLER

    This tool makes it easier to bulk-convert DICOM files into other formats (default NifTI).
    There are quite a lot of options, but most do not need to be changed.

    You need to provide the input directory (-i), from which the crawler will recursively search
    through.

    You might also like to change the naming format (using --image_format and --structure_format).
    The default is quite long, better suited for datasets with lots of imaging for a single
    patient.

    Some examples:

      [simple] --image_format {parent_sorting_data}

      [compact]  --image_format {parent_sorting_data}_{study_uid_index}

    You can separate series using different values (--sort_by ).
    This would typically be PatientName, or PatientID, although any DICOM header tag is allowed.

    I hope you find this tool useful!

    If you have any feedback, let us know on github.com/pyplati/platipy

    """
    logger.info("########################")
    logger.info(" Running DICOM crawler ")
    logger.info("########################")

<<<<<<< HEAD
    process_dicom_directory(
        input_dir,
        parent_sorting_field=sort_by,
        output_image_name_format=image_format,
        output_structure_name_format=structure_format,
        return_extra=(not short_description),
        output_directory=output_dir,
        output_file_suffix=file_suffix,
        overwrite_existing_files=overwrite,
    )
=======
    output_data_dict = process_dicom_directory( input_dir,
                                                parent_sorting_field=sort_by,
                                                output_image_name_format = image_format,
                                                output_structure_name_format = structure_format,
                                                output_dose_name_format = dose_format,
                                                return_extra=(not short_description),
                                                output_directory = output_dir,
                                                output_file_suffix = file_suffix,
                                                overwrite_existing_files = overwrite
                                              )
>>>>>>> 7da26964

    logger.info("########################")
    logger.info(" DICOM crawler complete")
    logger.info("########################")


if __name__ == "__main__":
    click_command()  # pylint: disable=no-value-for-parameter<|MERGE_RESOLUTION|>--- conflicted
+++ resolved
@@ -57,12 +57,6 @@
 @click.option(
     "--structure_format",
     default="{parent_sorting_data}_{study_uid_index}_{Modality}_{structure_name}",
-<<<<<<< HEAD
-    help="Format for output structures. Any of the options for images can be used, as well as: "
-    "structure_name",
-)
-@click.option("--overwrite", is_flag=True, default=False, help="Overwrite files if they exist.")
-=======
     help="Format for output structures. Any of the options for images can be used, as well as: structure_name"
     )
 @click.option(
@@ -76,7 +70,6 @@
     default=False,
     help="Overwrite files if they exist."
     )
->>>>>>> 7da26964
 @click.option(
     "--file_suffix", default=".nii.gz", help="Output file suffix. Defines the file type."
 )
@@ -85,24 +78,9 @@
     "-s",
     is_flag=True,
     default=False,
-<<<<<<< HEAD
-    help="Use less verbose descriptions for DICOM images.",
-)
-def click_command(
-    input_dir,
-    output_dir,
-    sort_by,
-    image_format,
-    structure_format,
-    overwrite,
-    file_suffix,
-    short_description,
-):
-=======
     help="Use less verbose descriptions for DICOM images."
     )
 def click_command(input_dir, output_dir, sort_by, image_format, structure_format, dose_format, overwrite, file_suffix, short_description):
->>>>>>> 7da26964
     """
     DICOM DIRECTORY CRAWLER
 
@@ -134,18 +112,6 @@
     logger.info(" Running DICOM crawler ")
     logger.info("########################")
 
-<<<<<<< HEAD
-    process_dicom_directory(
-        input_dir,
-        parent_sorting_field=sort_by,
-        output_image_name_format=image_format,
-        output_structure_name_format=structure_format,
-        return_extra=(not short_description),
-        output_directory=output_dir,
-        output_file_suffix=file_suffix,
-        overwrite_existing_files=overwrite,
-    )
-=======
     output_data_dict = process_dicom_directory( input_dir,
                                                 parent_sorting_field=sort_by,
                                                 output_image_name_format = image_format,
@@ -156,7 +122,6 @@
                                                 output_file_suffix = file_suffix,
                                                 overwrite_existing_files = overwrite
                                               )
->>>>>>> 7da26964
 
     logger.info("########################")
     logger.info(" DICOM crawler complete")
