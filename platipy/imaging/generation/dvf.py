# Copyright 2020 University of New South Wales, University of Sydney, Ingham Institute

# Licensed under the Apache License, Version 2.0 (the "License");
# you may not use this file except in compliance with the License.
# You may obtain a copy of the License at

#     http://www.apache.org/licenses/LICENSE-2.0

# Unless required by applicable law or agreed to in writing, software
# distributed under the License is distributed on an "AS IS" BASIS,
# WITHOUT WARRANTIES OR CONDITIONS OF ANY KIND, either express or implied.
# See the License for the specific language governing permissions and
# limitations under the License.


import numpy as np
import SimpleITK as sitk

from loguru import logger

from platipy.imaging.registration.utils import (
    apply_transform,
    convert_mask_to_reg_structure,
)

from platipy.imaging.registration.deformable import (
    fast_symmetric_forces_demons_registration,
)

<<<<<<< HEAD
=======
from platipy.imaging.label.utils import get_com
>>>>>>> de27b844
from platipy.imaging.utils.crop import label_to_roi, crop_to_roi


def generate_field_shift(mask, vector_shift=(10, 10, 10), gaussian_smooth=5):
    """
    Shifts (moves) a structure defined using a binary mask.

    Args:
        mask ([SimpleITK.Image]): The binary mask to shift.
        vector_shift (tuple, optional): The displacement vector applied to the entire binary mask.
                                        Convention: (+/-, +/-, +/-) = (sup/inf, post/ant,
                                        left/right) shift.
                                        Defined in millimetres.
                                        Defaults to (10, 10, 10).
        gaussian_smooth (int | list, optional): Scale of a Gaussian kernel used to smooth the
                                                deformation vector field. Defaults to 5.

    Returns:
        [SimpleITK.Image]: The binary mask following the shift.
        [SimpleITK.DisplacementFieldTransform]: The transform representing the shift.
        [SimpleITK.Image]: The displacement vector field representing the shift.
    """

    mask_full = mask

    roi_expand = [x + 5 for x in vector_shift]

    if np.any(gaussian_smooth):

        if not hasattr(gaussian_smooth, "__iter__"):
            gaussian_smooth = (gaussian_smooth,) * 3

        roi_expand = [x + y for x, y in zip(roi_expand, gaussian_smooth)]

    # Make sure the expansion meets a minimum size (1cm)
    roi_expand = [max(e, 10) for e in roi_expand]
<<<<<<< HEAD
    
=======

>>>>>>> de27b844
    size, index = label_to_roi(mask, expansion_mm=roi_expand)
    mask = crop_to_roi(mask, size, index)

    # Define array
    # Used for image array manipulations
    mask_image_arr = sitk.GetArrayFromImage(mask)

    # The template deformation field
    # Used to generate transforms
    dvf_arr = np.zeros(mask_image_arr.shape + (3,))
    dvf_arr = dvf_arr - np.array([[[vector_shift[::-1]]]])
    dvf_template = sitk.GetImageFromArray(dvf_arr)

    # Copy image information
    dvf_template.CopyInformation(mask)

    dvf_tfm = sitk.DisplacementFieldTransform(sitk.Cast(dvf_template, sitk.sitkVectorFloat64))
    mask_shift = apply_transform(
        mask, transform=dvf_tfm, default_value=0, interpolator=sitk.sitkNearestNeighbor
    )

    dvf_template = sitk.Mask(dvf_template, mask | mask_shift)

    # smooth
    if np.any(gaussian_smooth):
        dvf_template = sitk.SmoothingRecursiveGaussian(dvf_template, gaussian_smooth)

    # Resample back to original image
    dvf_template = sitk.Resample(dvf_template, mask_full)
    dvf_tfm = sitk.DisplacementFieldTransform(sitk.Cast(dvf_template, sitk.sitkVectorFloat64))

    mask_shift = apply_transform(
        mask_full, transform=dvf_tfm, default_value=0, interpolator=sitk.sitkNearestNeighbor
    )

    return mask_shift, dvf_tfm, dvf_template


def generate_field_asymmetric_contract(
    mask_image, vector_asymmetric_contract=(10, 10, 10), gaussian_smooth=5
):
    """
    Contracts a structure (defined using a binary mask) using a specified vector.

    Args:
        mask_image ([SimpleITK.Image]): The binary mask to contract.
        vector_asymmetric_contract (tuple, optional): The contraction vector applied to the entire
                                                      binary mask.
                                                      Convention: (+/-, +/-, +/-) = (sup/inf,
                                                      post/ant, left/right) border is contracted.
                                                      Defined in millimetres.
                                                      Defaults to (10, 10, 10).
        gaussian_smooth (int | list, optional): Scale of a Gaussian kernel used to smooth the
                                                deformation vector field. Defaults to 5.

    Returns:
        [SimpleITK.Image]: The binary mask following the contract.
        [SimpleITK.DisplacementFieldTransform]: The transform representing the contract.
        [SimpleITK.Image]: The displacement vector field representing the contract.
    """
    # Define array
    # Used for image array manipulations
    mask_image_arr = sitk.GetArrayFromImage(mask_image)

    # The template deformation field
    # Used to generate transforms
    dvf_arr = np.zeros(mask_image_arr.shape + (3,))
    dvf_arr = dvf_arr + np.array([[[vector_asymmetric_contract[::-1]]]])
    dvf_template = sitk.GetImageFromArray(dvf_arr)

    # Copy image information
    dvf_template.CopyInformation(mask_image)

    dvf_template = sitk.Mask(dvf_template, mask_image)

    dvf_tfm = sitk.DisplacementFieldTransform(sitk.Cast(dvf_template, sitk.sitkVectorFloat64))

    mask_image_asymmetric_contract = apply_transform(
        mask_image, transform=dvf_tfm, default_value=0, interpolator=sitk.sitkNearestNeighbor
    )

    # smooth
    if np.any(gaussian_smooth):

        if not hasattr(gaussian_smooth, "__iter__"):
            gaussian_smooth = (gaussian_smooth,) * 3

        dvf_template = sitk.SmoothingRecursiveGaussian(dvf_template, gaussian_smooth)

    dvf_tfm = sitk.DisplacementFieldTransform(sitk.Cast(dvf_template, sitk.sitkVectorFloat64))
    mask_image_asymmetric_contract = apply_transform(
        mask_image, transform=dvf_tfm, default_value=0, interpolator=sitk.sitkNearestNeighbor
    )

    return mask_image_asymmetric_contract, dvf_tfm, dvf_template


def generate_field_asymmetric_extend(
    mask_image, vector_asymmetric_extend=(10, 10, 10), gaussian_smooth=5
):
    """
    Extends a structure (defined using a binary mask) using a specified vector.

    Args:
        mask_image ([SimpleITK.Image]): The binary mask to extend.
        vector_asymmetric_extend (tuple, optional): The extension vector applied to the entire
                                                    binary mask.
                                                    Convention: (+/-, +/-, +/-) = (sup/inf,
                                                    post/ant, left/right) border is extended.
                                                    Defined in millimetres.
                                                    Defaults to (10, 10, 10).
        gaussian_smooth (int | list, optional): Scale of a Gaussian kernel used to smooth the
                                                deformation vector field. Defaults to 5.

    Returns:
        [SimpleITK.Image]: The binary mask following the extension.
        [SimpleITK.DisplacementFieldTransform]: The transform representing the extension.
        [SimpleITK.Image]: The displacement vector field representing the extension.
    """
    # Define array
    # Used for image array manipulations
    mask_image_arr = sitk.GetArrayFromImage(mask_image)

    # The template deformation field
    # Used to generate transforms
    dvf_arr = np.zeros(mask_image_arr.shape + (3,))
    dvf_arr = dvf_arr - np.array([[[vector_asymmetric_extend[::-1]]]])
    dvf_template = sitk.GetImageFromArray(dvf_arr)

    # Copy image information
    dvf_template.CopyInformation(mask_image)

    dvf_tfm = sitk.DisplacementFieldTransform(sitk.Cast(dvf_template, sitk.sitkVectorFloat64))

    mask_image_asymmetric_extend = apply_transform(
        mask_image, transform=dvf_tfm, default_value=0, interpolator=sitk.sitkNearestNeighbor
    )

    dvf_template = sitk.Mask(dvf_template, mask_image_asymmetric_extend)

    # smooth
    if np.any(gaussian_smooth):

        if not hasattr(gaussian_smooth, "__iter__"):
            gaussian_smooth = (gaussian_smooth,) * 3

        dvf_template = sitk.SmoothingRecursiveGaussian(dvf_template, gaussian_smooth)

    dvf_tfm = sitk.DisplacementFieldTransform(sitk.Cast(dvf_template, sitk.sitkVectorFloat64))

    mask_image_asymmetric_extend = apply_transform(
        mask_image, transform=dvf_tfm, default_value=0, interpolator=sitk.sitkNearestNeighbor
    )

    return mask_image_asymmetric_extend, dvf_tfm, dvf_template


def generate_field_expand(
    mask,
    bone_mask=False,
    expand=3,
    gaussian_smooth=5,
    use_internal_deformation=True,
):
    """
    Expands a structure (defined using a binary mask) using a specified vector to define the
    dilation kernel.

    Args:
        mask (SimpleITK.Image): The binary mask to expand.
        bone_mask (SimpleITK.Image, optional): A binary mask defining regions where we expect
          restricted deformations.
        expand (int |tuple, optional): The expansion vector applied to the entire binary mask.
          Convention: (z,y,x) size of expansion kernel.
          Defined in millimetres.
          Defaults to 3.
        gaussian_smooth (int | list, optional): Scale of a Gaussian kernel used to smooth the
          deformation vector field. Defaults to 5.

    Returns:
        SimpleITK.Image: The binary mask following the expansion.
        SimpleITK.DisplacementFieldTransform: The transform representing the expansion.
        SimpleITK.Image: The displacement vector field representing the expansion.
    """

    mask_full = mask

    if not hasattr(expand, "__iter__"):
        expand = (expand,) * 3

    roi_expand = expand

    if np.any(gaussian_smooth):

        if not hasattr(gaussian_smooth, "__iter__"):
            gaussian_smooth = (gaussian_smooth,) * 3

        roi_expand = [x + y for x, y in zip(roi_expand, gaussian_smooth)]

    # Make sure the expansion meets a minimum size (1cm)
    roi_expand = [max(e, 10) for e in roi_expand]

    size, index = label_to_roi(mask, expansion_mm=roi_expand)
    mask = crop_to_roi(mask, size, index)

    if bone_mask is not False:
        bone_mask = sitk.Resample(bone_mask, mask, sitk.Transform(), sitk.sitkNearestNeighbor)
        mask_original = mask + bone_mask
    else:
        mask_original = mask

    # Use binary erosion to create a smaller volume
    expand = np.array(expand)

    # Convert voxels to millimetres
    expand = expand / np.array(mask.GetSpacing()[::-1])

    # Re-order to (x,y,z)
    expand = expand[::-1]
    # expand = [int(i / j) for i, j in zip(expand, mask.GetSpacing()[::-1])][::-1]

    # If all negative: erode
    if np.all(np.array(expand) <= 0):
        logger.debug("All factors negative: shrinking only.")
        mask_expand = sitk.BinaryErode(mask, np.abs(expand).astype(int).tolist(), sitk.sitkBall)

    # If all positive: dilate
    elif np.all(np.array(expand) >= 0):
        logger.debug("All factors positive: expansion only.")
        mask_expand = sitk.BinaryDilate(mask, np.abs(expand).astype(int).tolist(), sitk.sitkBall)

    # Otherwise: sequential operations
    else:
        logger.debug("Mixed factors: shrinking and expansion.")
        expansion_kernel = expand * (expand > 0)
        shrink_kernel = expand * (expand < 0)

        mask_expand = sitk.BinaryDilate(
            mask, np.abs(expansion_kernel).astype(int).tolist(), sitk.sitkBall
        )
        mask_expand = sitk.BinaryErode(
            mask_expand, np.abs(shrink_kernel).astype(int).tolist(), sitk.sitkBall
        )

    if bone_mask is not False:
        mask_expand = mask_expand + bone_mask

    if use_internal_deformation:
        registration_mask_original = convert_mask_to_reg_structure(mask_original)
        registration_mask_expand = convert_mask_to_reg_structure(mask_expand)

    else:
        registration_mask_original = mask_original
        registration_mask_expand = mask_expand

    # Use DIR to find the deformation
    _, _, dvf_template = fast_symmetric_forces_demons_registration(
        registration_mask_expand,
        registration_mask_original,
        isotropic_resample=True,
        resolution_staging=[4, 2],
        iteration_staging=[10, 10],
        ncores=8,
    )

    # smooth
    if np.any(gaussian_smooth):
        dvf_template = sitk.SmoothingRecursiveGaussian(dvf_template, gaussian_smooth)

    # Resample back to original image
    dvf_template = sitk.Resample(dvf_template, mask_full)
    dvf_tfm = sitk.DisplacementFieldTransform(sitk.Cast(dvf_template, sitk.sitkVectorFloat64))

    mask_symmetric_expand = apply_transform(
        mask_full, transform=dvf_tfm, default_value=0, interpolator=sitk.sitkNearestNeighbor
    )

    return mask_symmetric_expand, dvf_tfm, dvf_template


def generate_field_radial_bend(
    reference_image,
    body_mask,
    reference_point,
    axis_of_rotation=[0, 0, -1],
    scale=0.1,
    mask_bend_from_reference_point=("z", "inf"),
    gaussian_smooth=5,
):
    """
    Generates a synthetic field characterised by radial bending.
    Typically, this field would be used to simulate a moving head and so masking is important.

    Args:
        reference_image ([SimpleITK.Image]): The image to be deformed.
        body_mask ([SimpleITK.Image]): A binary mask in which the deformation field will be defined
        reference_point ([tuple]): The point (z,y,x) about which the rotation field is defined.
        axis_of_rotation (tuple, optional): The axis of rotation (z,y,x). Defaults to [0, 0, -1].
        scale (int, optional): The deformation vector length at each point will equal scale
                              multiplied by the distance to that point from reference_point.
                              Defaults to 1.
        mask_bend_from_reference_point (tuple, optional): The dimension (z=axial, y=coronal,
                                                          x=sagittal) and limit (inf/sup, post/ant,
                                                          left/right) for masking the vector field,
                                                          relative to the reference point. Defaults
                                                          to ("z", "inf").
        gaussian_smooth (int | list, optional): Scale of a Gaussian kernel used to smooth the
                                                deformation vector field. Defaults to 5.

    Returns:
        [SimpleITK.Image]: The binary mask following the expansion.
        [SimpleITK.DisplacementFieldTransform]: The transform representing the expansion.
        [SimpleITK.Image]: The displacement vector field representing the expansion.
    """

    body_mask_arr = sitk.GetArrayFromImage(body_mask)

    if mask_bend_from_reference_point is not False:
        if mask_bend_from_reference_point[0] == "z":
            if mask_bend_from_reference_point[1] == "inf":
                body_mask_arr[: reference_point[0], :, :] = 0
            elif mask_bend_from_reference_point[1] == "sup":
                body_mask_arr[reference_point[0] :, :, :] = 0
        if mask_bend_from_reference_point[0] == "y":
            if mask_bend_from_reference_point[1] == "post":
                body_mask_arr[:, reference_point[1] :, :] = 0
            elif mask_bend_from_reference_point[1] == "ant":
                body_mask_arr[:, : reference_point[1], :] = 0
        if mask_bend_from_reference_point[0] == "x":
            if mask_bend_from_reference_point[1] == "left":
                body_mask_arr[:, :, reference_point[2] :] = 0
            elif mask_bend_from_reference_point[1] == "right":
                body_mask_arr[:, :, : reference_point[2]] = 0

    pt_arr = np.array(np.where(body_mask_arr))
    vector_ref_to_pt = pt_arr - np.array(reference_point)[:, None]

    # Normalise the normal vector (axis_of_rotation)
    axis_of_rotation = np.array(axis_of_rotation)
    axis_of_rotation = axis_of_rotation / np.linalg.norm(axis_of_rotation)

    deformation_vectors = np.cross(vector_ref_to_pt[::-1].T, axis_of_rotation[::-1])

    dvf_template = sitk.Image(reference_image.GetSize(), sitk.sitkVectorFloat64, 3)
    dvf_template_arr = sitk.GetArrayFromImage(dvf_template)

    if scale is not False:
        dvf_template_arr[np.where(body_mask_arr)] = deformation_vectors * scale

    dvf_template = sitk.GetImageFromArray(dvf_template_arr)
    dvf_template.CopyInformation(reference_image)

    # smooth
    if np.any(gaussian_smooth):

        if not hasattr(gaussian_smooth, "__iter__"):
            gaussian_smooth = (gaussian_smooth,) * 3

        dvf_template = sitk.SmoothingRecursiveGaussian(dvf_template, gaussian_smooth)

    dvf_tfm = sitk.DisplacementFieldTransform(sitk.Cast(dvf_template, sitk.sitkVectorFloat64))
    reference_image_bend = apply_transform(
        reference_image,
        transform=dvf_tfm,
        default_value=int(sitk.GetArrayViewFromImage(reference_image).min()),
        interpolator=sitk.sitkLinear,
    )

    return reference_image_bend, dvf_tfm, dvf_template


def expand_mask_towards_target(
    mask_image, target_image, expand_mag=20, gaussian_smooth=5, dvf_overlap_into_mask=3
):
    """Generate a deformation vector field to expand a mask towards a target mask. Can be useful to
    manipulate structures for augmentation of fail cases for automated contour QA work.

    Args:
        mask_image (sitk.Image): The mask of the structure of manipulate
        target_image (sitk.Image): The mask of the target structure to expand towards
        expand_mag (int, optional): The magnitude of the expansion in mm. Defaults to 20.
        gaussian_smooth (int, optional): Scale of a Gaussian kernel used to smooth the
          deformation vector field.. Defaults to 5.
        dvf_overlap_into_mask (int, optional): Defines how much overlap the deformation field
          into the mask image. Effects how much of the structure is deformed. Defaults to 3.

    Returns:
        [SimpleITK.Image]: The binary mask following the expansion.
        [SimpleITK.DisplacementFieldTransform]: The transform representing the expansion.
        [SimpleITK.Image]: The displacement vector field representing the expansion.
    """

    # Remove any potential overlap between the target and the mask
    target_image = sitk.MaskNegated(target_image, mask_image)

    # Determine the vector to expand the mask towards
    mask_com = get_com(mask_image, as_int=False, real_coords=True)
    target_com = get_com(target_image, as_int=False, real_coords=True)

    expand_vec = np.array([p - q for p, q in zip(target_com, mask_com)])
    expand_vec = expand_vec / np.linalg.norm(expand_vec)

    mask_image_arr = sitk.GetArrayFromImage(mask_image)

    # Compute the distance map from the target to every other voxel
    dist_map = sitk.SignedMaurerDistanceMap(target_image, squaredDistance=False)
    dist_map_arr = sitk.GetArrayFromImage(dist_map)
    dist_map_arr[dist_map_arr < 0] = 0

    # Manipulate the distance map so that only voxel within the range of dvf_overlap_into_mask are
    # kept
    dist_from_mask_to_target = dist_map_arr[mask_image_arr > 0].min()
    max_mask_dist = dist_map_arr[mask_image_arr > 0].max()
    dist_map_arr[dist_map_arr > max_mask_dist] = max_mask_dist
    dist_map_arr[dist_map_arr > dist_from_mask_to_target + dvf_overlap_into_mask] = (
        dist_from_mask_to_target + dvf_overlap_into_mask
    )

    dvf_weight = np.zeros(dist_map_arr.shape)
    dvf_weight[dist_map_arr < dist_from_mask_to_target + dvf_overlap_into_mask] = 1
    dvf_weight = np.tile(np.expand_dims(dvf_weight, axis=3), [1, 1, 1, 3])

    # The template deformation field
    # Used to generate transforms
    dvf_arr = np.zeros(mask_image_arr.shape + (3,))
    dvf_arr = dvf_arr - np.array([[[expand_vec * expand_mag]]])

    # Weight the deformation vectors by the manipulated distance map
    dvf_arr = dvf_arr * dvf_weight
    dvf_template = sitk.GetImageFromArray(dvf_arr)

    # Copy image information
    dvf_template.CopyInformation(mask_image)

    if np.any(gaussian_smooth):

        if not hasattr(gaussian_smooth, "__iter__"):
            gaussian_smooth = (gaussian_smooth,) * 3

        dvf_template = sitk.SmoothingRecursiveGaussian(dvf_template, gaussian_smooth)

    dvf_tfm = sitk.DisplacementFieldTransform(sitk.Cast(dvf_template, sitk.sitkVectorFloat64))

    mask_image_expanded = apply_transform(
        mask_image, transform=dvf_tfm, default_value=0, interpolator=sitk.sitkNearestNeighbor
    )

    return mask_image_expanded, dvf_tfm, dvf_template


def contract_mask_away_from_target(
    mask_image, target_image, contract_mag=20, gaussian_smooth=5
):
    """Generate a deformation vector field to contract a mask away from a target mask. Can be useful to
    manipulate structures for augmentation of fail cases for automated contour QA work.

    Args:
        mask_image (sitk.Image): The mask of the structure of manipulate
        target_image (sitk.Image): The mask of the target structure to expand towards
        contract_mag (int, optional): The magnitude of the contraction in mm. Defaults to 20.
        gaussian_smooth (int, optional): Scale of a Gaussian kernel used to smooth the
          deformation vector field.. Defaults to 5.

    Returns:
        [SimpleITK.Image]: The binary mask following the contraction.
        [SimpleITK.DisplacementFieldTransform]: The transform representing the contraction.
        [SimpleITK.Image]: The displacement vector field representing the contraction.
    """

    # Remove any potential overlap between the target and the mask
    target_image = sitk.MaskNegated(target_image, mask_image)
    dvf_overlap_into_mask = contract_mag + 5

    # Determine the vector to expand the mask towards
    mask_com = get_com(mask_image, as_int=False, real_coords=True)
    target_com = get_com(target_image, as_int=False, real_coords=True)

    expand_vec = np.array([q - p for p, q in zip(target_com, mask_com)])
    expand_vec = expand_vec / np.linalg.norm(expand_vec)

    mask_image_arr = sitk.GetArrayFromImage(mask_image)

    # Compute the distance map from the target to every other voxel
    dist_map = sitk.SignedMaurerDistanceMap(target_image, squaredDistance=False)
    dist_map_arr = sitk.GetArrayFromImage(dist_map)
    dist_map_arr[dist_map_arr < 0] = 0

    # Manipulate the distance map so that only voxel within the range of dvf_overlap_into_mask are
    # kept
    dist_from_mask_to_target = dist_map_arr[mask_image_arr > 0].min()
    max_mask_dist = dist_map_arr[mask_image_arr > 0].max()
    dist_map_arr[dist_map_arr > max_mask_dist] = max_mask_dist
    dist_map_arr[dist_map_arr > dist_from_mask_to_target + dvf_overlap_into_mask] = (
        dist_from_mask_to_target + dvf_overlap_into_mask
    )

    dvf_weight = np.zeros(dist_map_arr.shape)
    dvf_weight[dist_map_arr < dist_from_mask_to_target + dvf_overlap_into_mask] = 1
    dvf_weight = np.tile(np.expand_dims(dvf_weight, axis=3), [1, 1, 1, 3])

    # The template deformation field
    # Used to generate transforms
    dvf_arr = np.zeros(mask_image_arr.shape + (3,))
    dvf_arr = dvf_arr - np.array([[[expand_vec * contract_mag]]])

    # Weight the deformation vectors by the manipulated distance map
    dvf_arr = dvf_arr * dvf_weight
    dvf_template = sitk.GetImageFromArray(dvf_arr)

    # Copy image information
    dvf_template.CopyInformation(mask_image)

    if np.any(gaussian_smooth):

        if not hasattr(gaussian_smooth, "__iter__"):
            gaussian_smooth = (gaussian_smooth,) * 3

        dvf_template = sitk.SmoothingRecursiveGaussian(dvf_template, gaussian_smooth)

    dvf_tfm = sitk.DisplacementFieldTransform(sitk.Cast(dvf_template, sitk.sitkVectorFloat64))

    mask_image_expanded = apply_transform(
        mask_image, transform=dvf_tfm, default_value=0, interpolator=sitk.sitkNearestNeighbor
    )

    return mask_image_expanded, dvf_tfm, dvf_template
<|MERGE_RESOLUTION|>--- conflicted
+++ resolved
@@ -27,10 +27,7 @@
     fast_symmetric_forces_demons_registration,
 )
 
-<<<<<<< HEAD
-=======
 from platipy.imaging.label.utils import get_com
->>>>>>> de27b844
 from platipy.imaging.utils.crop import label_to_roi, crop_to_roi
 
 
@@ -67,11 +64,6 @@
 
     # Make sure the expansion meets a minimum size (1cm)
     roi_expand = [max(e, 10) for e in roi_expand]
-<<<<<<< HEAD
-    
-=======
-
->>>>>>> de27b844
     size, index = label_to_roi(mask, expansion_mm=roi_expand)
     mask = crop_to_roi(mask, size, index)
 
